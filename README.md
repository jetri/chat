# Tinode Instant Messaging Server

Instant messaging server. Backend in pure [Go](http://golang.org) ([Affero GPL 3.0](http://www.gnu.org/licenses/agpl-3.0.en.html)), client-side binding in Java for Android and Javascript ([Apache 2.0](http://www.apache.org/licenses/LICENSE-2.0)), persistent storage [RethinkDB](http://rethinkdb.com/), JSON over websocket (long polling is also available). No UI components other than demo apps. Tinode is meant as a replacement for XMPP.

Version 0.8. This is alpha-quality software. Bugs should be expected. Follow [instructions](INSTALL.md) to install and run. Read [API documentation](API.md).

A javascript demo is (usually) available at http://api.tinode.co/x/example-react-js/ ([source](https://github.com/tinode/example-react-js/)). Login as one of `alice`, `bob`, `carol`, `dave`, `frank`. Password is `<login>123`, e.g. login for `alice` is `alice123`. [Android demo](https://github.com/tinode/android-example) is mostly stable and functional. See screenshots below.


## Why?

[XMPP](http://xmpp.org/) is a mature specification with support for a very broad spectrum of use cases developed long before mobile became important. As a result most (all?) known XMPP servers are difficult to adapt for the most common use case of a few people messaging each other from mobile devices. Tinode is an attempt to build a modern replacement for XMPP/Jabber focused on a narrow use case of instant messaging between humans with emphasis on mobile communication.

## Features

### Supported

* One-on-one messaging.
* Groups (topics) with up to 16 members where every member's access permissions are managed individually.
* Topic access control with permissions for various actions.
* Server-generated presence notifications for people, topics.
* Basic sharded clustering.
* Persistent message store, paginated message history.
* Javascript bindings with no dependencies.
* Android Java bindings (dependencies: [jackson](https://github.com/FasterXML/jackson), [nv-websocket-client](https://github.com/TakahikoKawasaki/nv-websocket-client))
* Websocket transport.
* JSON wire protocol.
* User search/discovery.
* Message delivery status: server-generated delivery to server, client-generated received and read notifications; typing notifications.
* Basic support for client-side message caching.
* Ability to block unwanted communication server-side.
* Compile-time custom authentication support.
* Mobile push notification hooks.

### Planned

* iOS client bindings.
<<<<<<< HEAD
* End-to-end encryption, such as [OTR](https://en.wikipedia.org/wiki/Off-the-Record_Messaging).
=======
* Security: [TLS](https://en.wikipedia.org/wiki/Transport_Layer_Security) for all communications plus [OTR](https://en.wikipedia.org/wiki/Off-the-Record_Messaging) for p2p topics and undecided method for group topics.
>>>>>>> eedb5fa8
* Support for long polling (currently exists but broken).
* Groups (topics) with unlimited number of members with bearer token access control.
* Failover/hot standby/replication.
* Federation.
* Different levels of message persistence (from strict persistence to store until delivered to purely ephemeral messaging).
* Support for binary wire protocol.
* Anonymous users.
* Support for other SQL and NoSQL backends.
* Plugins.

## Screenshots

### Web

<img src="web-topic.png" alt="javascript app screenshot" width=900/>

### Android

<img src="android-contacts.png" alt="android screenshot" width=270 />
<img src="android-messages.png" alt="javascript app screenshot" width=270 /><|MERGE_RESOLUTION|>--- conflicted
+++ resolved
@@ -35,11 +35,7 @@
 ### Planned
 
 * iOS client bindings.
-<<<<<<< HEAD
-* End-to-end encryption, such as [OTR](https://en.wikipedia.org/wiki/Off-the-Record_Messaging).
-=======
 * Security: [TLS](https://en.wikipedia.org/wiki/Transport_Layer_Security) for all communications plus [OTR](https://en.wikipedia.org/wiki/Off-the-Record_Messaging) for p2p topics and undecided method for group topics.
->>>>>>> eedb5fa8
 * Support for long polling (currently exists but broken).
 * Groups (topics) with unlimited number of members with bearer token access control.
 * Failover/hot standby/replication.
